--- conflicted
+++ resolved
@@ -6,13 +6,8 @@
 
 require (
 	github.com/google/uuid v1.6.0
-<<<<<<< HEAD
 	github.com/stretchr/testify v1.10.0
-	golang.org/x/sys v0.26.0
-=======
-	github.com/stretchr/testify v1.9.0
 	golang.org/x/sys v0.29.0
->>>>>>> a74ff2a6
 )
 
 require (
